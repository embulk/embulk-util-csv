--- conflicted
+++ resolved
@@ -45,13 +45,11 @@
         private String logLevel;
         public String getLogLevel() { return logLevel; }
 
-<<<<<<< HEAD
         private String previewOutputFormat;
         public String getPreviewOutputFormat() { return previewOutputFormat; };
-=======
+
         private List<PluginType> guessPlugins;
         public List<PluginType> getGuessPlugins() { return guessPlugins; }
->>>>>>> 02921946
     }
 
     private final Options options;
